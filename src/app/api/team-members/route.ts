import { authOptions } from '@/lib/auth';
import { neon } from '@neondatabase/serverless';
import { getServerSession } from 'next-auth';
import { NextRequest, NextResponse } from 'next/server';

<<<<<<< HEAD
const sql = neon(process.env.DATABASE_URL!);
=======
const connectionString = process.env.NEON_DATABASE_URL || process.env.DATABASE_URL;
if (!connectionString) {
  throw new Error(
    'No database connection string was provided. Please set NEON_DATABASE_URL or DATABASE_URL in your environment.'
  );
}
const sql = neon(connectionString);
>>>>>>> bbe04271

export async function GET() {
  try {
    console.log('🔐 Checking session for team-members API...');
    const session = await getServerSession(authOptions);
    console.log('Session:', session ? 'Found' : 'Not found');
    console.log('User email:', session?.user?.email);

    if (!session) {
      console.log('❌ No session found, returning 401');
      return NextResponse.json({ error: 'Unauthorized' }, { status: 401 });
    }

    console.log('✅ Session valid, fetching team members...');
    const teamMembers = await sql`
<<<<<<< HEAD
      SELECT tm.*, u.name as creator_name, u.email as created_by_email
=======
      SELECT tm.*, u.name as creator_name, u.email as created_by_email, u.image as creator_avatar
>>>>>>> bbe04271
      FROM team_members tm
      LEFT JOIN users u ON tm.created_by = u.id
      ORDER BY tm.created_at DESC
    `;

    console.log('📊 Found team members:', teamMembers.length);
    return NextResponse.json({
      success: true,
      data: teamMembers
    });
  } catch (error) {
    console.error('❌ Error fetching team members:', error);
    return NextResponse.json(
      { error: 'Failed to fetch team members' },
      { status: 500 }
    );
  }
}

export async function POST(request: NextRequest) {
  try {
    const session = await getServerSession(authOptions);
<<<<<<< HEAD
    if (!session) {
      return NextResponse.json({ error: 'Unauthorized' }, { status: 401 });
    }

    const body = await request.json();
    const { name, location, timezone, flag } = body;

=======
    const body = await request.json();
    const { name, location, timezone, flag } = body;

>>>>>>> bbe04271
    if (!name || !location || !timezone) {
      return NextResponse.json(
        { error: 'Name, location, and timezone are required' },
        { status: 400 }
      );
    }

<<<<<<< HEAD
    // Check if user is admin
    const [currentUser] = await sql`
      SELECT role FROM users WHERE id = ${session.user.id}
    `;

    const isAdmin = currentUser?.[0]?.role === 'admin';

    // If not admin, check if they already have a team member
    if (!isAdmin) {
      const [existingMember] = await sql`
        SELECT id FROM team_members WHERE created_by = ${session.user.id}
      `;

      if (existingMember) {
        return NextResponse.json(
          { error: 'You can only create one team member. Please delete your existing member first.' },
          { status: 403 }
        );
      }
    }

    const [newMember] = await sql`
      INSERT INTO team_members (name, location, timezone, flag, created_by, status)
      VALUES (${name}, ${location}, ${timezone}, ${flag || '🌍'}, ${session.user.id}, 'active')
      RETURNING id, name, location, timezone, flag, status, created_at, created_by
    `;

    return NextResponse.json({
      success: true,
      data: newMember
    });
=======
    // If user is not signed in, allow a public signup but mark as 'pending' and created_by = NULL
    if (!session) {
      const [newMember] = await sql`
        INSERT INTO team_members (name, location, timezone, flag, created_by, status)
        VALUES (${name}, ${location}, ${timezone}, ${flag || '🌍'}, NULL, 'pending')
        RETURNING id, name, location, timezone, flag, status, created_at, created_by
      `;
      return NextResponse.json({ success: true, data: newMember, message: 'Created (pending approval)'});
    }

    // Authenticated creation (existing behavior)
    // Check if user is admin
    const [currentUser] = await sql`
      SELECT role FROM users WHERE id = ${session.user.id}
    `;

    const isAdmin = currentUser?.[0]?.role === 'admin';

    // If not admin, check if they already have a team member
    if (!isAdmin) {
      const [existingMember] = await sql`
        SELECT id FROM team_members WHERE created_by = ${session.user.id}
      `;

      if (existingMember) {
        return NextResponse.json(
          { error: 'You can only create one team member. Please delete your existing member first.' },
          { status: 403 }
        );
      }
    }

    const [newMember] = await sql`
      INSERT INTO team_members (name, location, timezone, flag, created_by, status)
      VALUES (${name}, ${location}, ${timezone}, ${flag || '🌍'}, ${session.user.id}, 'active')
      RETURNING id, name, location, timezone, flag, status, created_at, created_by
    `;

    return NextResponse.json({ success: true, data: newMember });
>>>>>>> bbe04271
  } catch (error) {
    console.error('Error creating team member:', error);
    return NextResponse.json(
      { error: 'Failed to create team member' },
      { status: 500 }
    );
  }
}

export async function DELETE(request: NextRequest) {
  try {
    const session = await getServerSession(authOptions);
    if (!session) {
      return NextResponse.json({ error: 'Unauthorized' }, { status: 401 });
    }

    const { searchParams } = new URL(request.url);
    const id = searchParams.get('id');

    if (!id) {
      return NextResponse.json(
        { error: 'Member ID is required' },
        { status: 400 }
      );
    }

    // Check if user is admin or creator of the team member
    const [teamMember] = await sql`
      SELECT created_by FROM team_members WHERE id = ${id}
    `;

    const [currentUser] = await sql`
      SELECT role FROM users WHERE id = ${session.user.id}
    `;

    if (!teamMember) {
      return NextResponse.json(
        { error: 'Team member not found' },
        { status: 404 }
      );
    }

    const isAdmin = currentUser?.[0]?.role === 'admin';
    const isCreator = teamMember.created_by === parseInt(session.user.id);

    if (!isAdmin && !isCreator) {
      return NextResponse.json(
        { error: 'You can only delete team members you created, or you must be an admin' },
        { status: 403 }
      );
    }

    await sql`DELETE FROM team_members WHERE id = ${id}`;

    return NextResponse.json({
      success: true,
      message: 'Team member deleted successfully'
    });
  } catch (error) {
    console.error('Error deleting team member:', error);
    return NextResponse.json(
      { error: 'Failed to delete team member' },
      { status: 500 }
    );
  }
}<|MERGE_RESOLUTION|>--- conflicted
+++ resolved
@@ -3,9 +3,6 @@
 import { getServerSession } from 'next-auth';
 import { NextRequest, NextResponse } from 'next/server';
 
-<<<<<<< HEAD
-const sql = neon(process.env.DATABASE_URL!);
-=======
 const connectionString = process.env.NEON_DATABASE_URL || process.env.DATABASE_URL;
 if (!connectionString) {
   throw new Error(
@@ -13,7 +10,6 @@
   );
 }
 const sql = neon(connectionString);
->>>>>>> bbe04271
 
 export async function GET() {
   try {
@@ -29,11 +25,7 @@
 
     console.log('✅ Session valid, fetching team members...');
     const teamMembers = await sql`
-<<<<<<< HEAD
-      SELECT tm.*, u.name as creator_name, u.email as created_by_email
-=======
       SELECT tm.*, u.name as creator_name, u.email as created_by_email, u.image as creator_avatar
->>>>>>> bbe04271
       FROM team_members tm
       LEFT JOIN users u ON tm.created_by = u.id
       ORDER BY tm.created_at DESC
@@ -56,19 +48,9 @@
 export async function POST(request: NextRequest) {
   try {
     const session = await getServerSession(authOptions);
-<<<<<<< HEAD
-    if (!session) {
-      return NextResponse.json({ error: 'Unauthorized' }, { status: 401 });
-    }
-
     const body = await request.json();
     const { name, location, timezone, flag } = body;
 
-=======
-    const body = await request.json();
-    const { name, location, timezone, flag } = body;
-
->>>>>>> bbe04271
     if (!name || !location || !timezone) {
       return NextResponse.json(
         { error: 'Name, location, and timezone are required' },
@@ -76,39 +58,6 @@
       );
     }
 
-<<<<<<< HEAD
-    // Check if user is admin
-    const [currentUser] = await sql`
-      SELECT role FROM users WHERE id = ${session.user.id}
-    `;
-
-    const isAdmin = currentUser?.[0]?.role === 'admin';
-
-    // If not admin, check if they already have a team member
-    if (!isAdmin) {
-      const [existingMember] = await sql`
-        SELECT id FROM team_members WHERE created_by = ${session.user.id}
-      `;
-
-      if (existingMember) {
-        return NextResponse.json(
-          { error: 'You can only create one team member. Please delete your existing member first.' },
-          { status: 403 }
-        );
-      }
-    }
-
-    const [newMember] = await sql`
-      INSERT INTO team_members (name, location, timezone, flag, created_by, status)
-      VALUES (${name}, ${location}, ${timezone}, ${flag || '🌍'}, ${session.user.id}, 'active')
-      RETURNING id, name, location, timezone, flag, status, created_at, created_by
-    `;
-
-    return NextResponse.json({
-      success: true,
-      data: newMember
-    });
-=======
     // If user is not signed in, allow a public signup but mark as 'pending' and created_by = NULL
     if (!session) {
       const [newMember] = await sql`
@@ -116,7 +65,7 @@
         VALUES (${name}, ${location}, ${timezone}, ${flag || '🌍'}, NULL, 'pending')
         RETURNING id, name, location, timezone, flag, status, created_at, created_by
       `;
-      return NextResponse.json({ success: true, data: newMember, message: 'Created (pending approval)'});
+      return NextResponse.json({ success: true, data: newMember, message: 'Created (pending approval)' });
     }
 
     // Authenticated creation (existing behavior)
@@ -148,7 +97,6 @@
     `;
 
     return NextResponse.json({ success: true, data: newMember });
->>>>>>> bbe04271
   } catch (error) {
     console.error('Error creating team member:', error);
     return NextResponse.json(
